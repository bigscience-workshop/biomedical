"""
Unit-tests to ensure tasks adhere to big-bio schema.
"""
import argparse
import importlib
import sys
import unittest
from collections import defaultdict
from pathlib import Path
from typing import Iterable, Iterator, List, Optional, Union, Dict

from aiohttp.hdrs import TE

import datasets
from datasets import DatasetDict, Features
from utils.constants import Tasks
from utils.schemas import (entailment_features, kb_features, pairs_features,
                           qa_features, text2text_features, text_features)

sys.path.append(str(Path(__file__).parent.parent))

import logging

logger = logging.getLogger(__name__)


_TASK_TO_SCHEMA = {
    Tasks.NAMED_ENTITY_RECOGNITION: "KB",
    Tasks.NAMED_ENTITY_DISAMBIGUATION: "KB",
    Tasks.EVENT_EXTRACTION: "KB",
    Tasks.RELATION_EXTRACTION: "KB",
    Tasks.COREFERENCE_RESOLUTION: "KB",
    Tasks.QUESTION_ANSWERING: "QA",
    Tasks.TEXTUAL_ENTAILMENT: "TE",
    Tasks.SEMANTIC_SIMILARITY: "PAIRS",
    Tasks.PARAPHRASING: "T2T",
    Tasks.TRANSLATION: "T2T",
    Tasks.SUMMARIZATION: "T2T",
    Tasks.TEXT_CLASSIFICATION: "TEXT",
}

_VALID_TASKS = set(_TASK_TO_SCHEMA.keys())
_VALID_SCHEMAS = set(_TASK_TO_SCHEMA.values())

_SCHEMA_TO_FEAUTURES = {
    "KB": kb_features,
    "QA": qa_features,
    "TE": entailment_features,
    "T2T": text2text_features,
    "TEXT": text_features,
    "PAIRS": pairs_features,
}


def _get_example_text(example: dict) -> str:
    """
    Concatenate all text from passages in an example of a KB schema
    :param example: An instance of the KB schema
    """
    return " ".join([t for p in example["passages"] for t in p["text"]])


OFFSET_ERROR_MSG = (
    "\n\n"
    "There are features with wrong offsets!"
    " This is not a hard failure, as it is common for this type of datasets."
    " However, if the error list is long (e.g. >10) you should double check your code. \n\n"
)


class TestDataLoader(unittest.TestCase):
    """
    Given a dataset script that has been implemented, check if it adheres to the `bigbio` schema.

    The test
    """

    PATH: str
    SCHEMA: str
    SUBSET_ID: str
    DATA_DIR: Optional[str]
    USE_AUTH_TOKEN: Optional[Union[bool, str]]

    def runTest(self):
        """
         Run all tests that check:
         (1) [removed - full path to script is now passed in] test_name: Checks if
             dataloading script has correct path format
         (2) setUp: Checks data and _SUPPORTED_TASKS can be loaded
         (3) print_statistics: Counts number of all possible schema keys/instances of the examples
         (4) test_schema: confirms big-bio keys present
         (5) test_are_ids_globally_unique: Checks if all examples have a unique identifier

         # KB-Specific tests
         (6) test_do_all_referenced_ids_exist: Check if any sub-key (ex: entities/events etc.)
             have referenced keys
         (7) test_passages_offsets: Check if text matches offsets in passages
         (8) test_entities_offsets: Check if text matches offsets in entities
         (9) test_events_offsets: Check if text matches offsets in events
        (10) test_coref_ids: Check if text matches offsets in coreferences

        """  # noqa

<<<<<<< HEAD
        # check the schemas implied by _SUPPORTED_TASKS
        if self.SCHEMA is None:
            schemas_to_check = self._MAPPED_SCHEMAS
        # check the schema forced in unit test args
        else:
            schemas_to_check = [self.SCHEMA]

        for schema in schemas_to_check:
=======
        for schema in self.schemas_to_check:

>>>>>>> 6a2c2cec
            dataset_bigbio = self.datasets_bigbio[schema]
            with self.subTest("IDs globally unique"):
                self.test_are_ids_globally_unique(dataset_bigbio)
            with self.subTest("Check schema validity"):
                self.test_schema(schema)

            mapped_features = _SCHEMA_TO_FEAUTURES[schema]
            split_to_feature_statistics = self.get_feature_statistics(mapped_features, schema)
            for split_name, split in self.datasets_bigbio[schema].items():
                print(split_name)
                print("=" * 10)
                for k, v in split_to_feature_statistics[split_name].items():
                    print(f"{k}: {v}")
                print()

            if schema == "KB":
                with self.subTest("Check referenced ids"):
                    self.test_do_all_referenced_ids_exist(dataset_bigbio)
                with self.subTest("Check passage offsets"):
                    self.test_passages_offsets(dataset_bigbio)
                with self.subTest("Check entity offsets"):
                    self.test_entities_offsets(dataset_bigbio)
                with self.subTest("Check events offsets"):
                    self.test_events_offsets(dataset_bigbio)
                with self.subTest("Check coref offsets"):
                    self.test_coref_ids(dataset_bigbio)

    def setUp(self) -> None:
        """Load original and big-bio schema views"""

        logger.info(f"self.PATH: {self.PATH}")
        logger.info(f"self.SUBSET_ID: {self.SUBSET_ID}")
        logger.info(f"self.SCHEMA: {self.SCHEMA}")
        logger.info(f"self.DATA_DIR: {self.DATA_DIR}")

        # Get task type of the dataset
        logger.info("Checking for _SUPPORTED_TASKS ...")
        module = self.PATH
        if module.endswith(".py"):
            module = module[:-3]
        module = module.replace("/", ".")
        self._SUPPORTED_TASKS = importlib.import_module(module)._SUPPORTED_TASKS
        logger.info(f"Found _SUPPORTED_TASKS={self._SUPPORTED_TASKS}")
        invalid_tasks = set(self._SUPPORTED_TASKS) - _VALID_TASKS
        if len(invalid_tasks) > 0:
            raise ValueError(f"Found invalid supported tasks {invalid_tasks}. Must be one of {_VALID_TASKS}")

        self._MAPPED_SCHEMAS = set([_TASK_TO_SCHEMA[task] for task in self._SUPPORTED_TASKS])
        logger.info(f"_SUPPORTED_TASKS implies _MAPPED_SCHEMAS={self._MAPPED_SCHEMAS}")

        # check the schemas implied by _SUPPORTED_TASKS
        if self.SCHEMA is None:
            self.schemas_to_check = self._MAPPED_SCHEMAS
        # check the schema forced in unit test args
        else:
            self.schemas_to_check = [self.SCHEMA]
        logger.info(f"schemas_to_check: {self.schemas_to_check}")

        config_name = f"{self.SUBSET_ID}_source"
        logger.info(f"Checking load_dataset with config name {config_name}")
        self.dataset_source = datasets.load_dataset(
            self.PATH,
            name=config_name,
            data_dir=self.DATA_DIR,
            use_auth_token=self.USE_AUTH_TOKEN,
        )

        self.datasets_bigbio = {}
        for schema in self.schemas_to_check:
            config_name = f"{self.SUBSET_ID}_bigbio_{schema.lower()}"
            logger.info(f"Checking load_dataset with config name {config_name}")
            self.datasets_bigbio[schema] = datasets.load_dataset(
                self.PATH,
                name=config_name,
                data_dir=self.DATA_DIR,
                use_auth_token=self.USE_AUTH_TOKEN,
            )

    def get_feature_statistics(self, features: Features, schema: str) -> Dict:
        """
        Gets sample statistics, for each split and sample of the number of
        features in the schema present; only works for the big-bio schema.

        :param schema_type: Type of schema to reference features from
        """  # noqa
        logger.info("Gathering schema statistics")
        all_counters = {}
        for split_name, split in self.datasets_bigbio[schema].items():

            counter = defaultdict(int)
            for example in split:
                for feature_name, feature in features.items():
                    if example.get(feature_name, None) is not None:
                        if isinstance(feature, datasets.Value):
                            if example[feature_name]:
                                counter[feature_name] += 1
                        else:
                            counter[feature_name] += len(example[feature_name])


            all_counters[split_name] = counter

        return all_counters

    def _assert_ids_globally_unique(
        self,
        collection: Iterable,
        ids_seen: set,
        ignore_assertion: bool = False,
    ):
        """
        Checks if all IDs are globally unique across a feature list.
        This looks recursively through elements of arrays to check if every referenced ID is unique.

        :param collection: An iterable of features that contain NLP info (ex: entities, events)
        :param ids_seen: Set of previously seen numerical IDs (empty by default)
        :param ignore_assertion: Whether to raise an error if id was already seen.
        """  # noqa
        if isinstance(collection, dict):

            for k, v in collection.items():
                if isinstance(v, dict):
                    self._assert_ids_globally_unique(v, ids_seen)

                elif isinstance(v, list):
                    for elem in v:
                        self._assert_ids_globally_unique(elem, ids_seen)
                else:
                    if k == "id":
                        if not ignore_assertion:
                            self.assertNotIn(v, ids_seen)
                        ids_seen.add(v)

        elif isinstance(collection, list):
            for elem in collection:
                self._assert_ids_globally_unique(elem, ids_seen)

    def test_are_ids_globally_unique(self, dataset_bigbio: DatasetDict):
        """
        Tests each example in a split has a unique ID.
        """
        logger.info("Checking global ID uniqueness")
        for split in dataset_bigbio.values():
            ids_seen = set()
            for example in split:
                self._assert_ids_globally_unique(example, ids_seen=ids_seen)
        logger.info("Found {} unique IDs".format(len(ids_seen)))

    def _get_referenced_ids(self, example):
        referenced_ids = []

        if example.get("events", None) is not None:
            for event in example["events"]:
                for argument in event["arguments"]:
                    referenced_ids.append((argument["ref_id"], "event"))

        if example.get("coreferences", None) is not None:
            for coreference in example["coreferences"]:
                for entity_id in coreference["entity_ids"]:
                    referenced_ids.append((entity_id, "entity"))

        if example.get("relations", None) is not None:
            for relation in example["relations"]:
                referenced_ids.append((relation["arg1_id"], "entity"))
                referenced_ids.append((relation["arg2_id"], "entity"))

        return referenced_ids

    def _get_existing_referable_ids(self, example):
        existing_ids = []

        for entity in example["entities"]:
            existing_ids.append((entity["id"], "entity"))

        if example.get("events", None) is not None:
            for event in example["events"]:
                existing_ids.append((event["id"], "event"))

        return existing_ids

    def test_do_all_referenced_ids_exist(self, dataset_bigbio: DatasetDict):
        """
        Checks if referenced IDs are correctly labeled.
        """
        logger.info("Checking if referenced IDs are properly mapped")
        for split in dataset_bigbio.values():
            for example in split:
                referenced_ids = set()
                existing_ids = set()

                referenced_ids.update(self._get_referenced_ids(example))
                existing_ids.update(self._get_existing_referable_ids(example))

                for ref_id, ref_type in referenced_ids:
                    if ref_type == "event":
                        if not ((ref_id, "entity") in existing_ids or (ref_id, "event") in existing_ids):
                            logger.warning(
                                f"Referenced element ({ref_id}, entity/event) could not be found in existing ids {existing_ids}. Please make sure that this is not because of a bug in your data loader."
                            )
                    else:
                        if not (ref_id, ref_type) in referenced_ids:
                            logger.warning(
                                f"Referenced element {(ref_id, ref_type)} could not be found in existing ids {existing_ids}. Please make sure that this is not because of a bug in your data loader."
                            )

    def test_passages_offsets(self, dataset_bigbio: DatasetDict):
        """
        Verify that the passages offsets are correct,
        i.e.: passage text == text extracted via the passage offsets
        """  # noqa
        logger.info("KB ONLY: Checking passage offsets")
        for split in dataset_bigbio:

            if "passages" in dataset_bigbio[split].features:

                for example in dataset_bigbio[split]:

                    example_text = _get_example_text(example)

                    for passage in example["passages"]:

                        example_id = example["id"]

                        text = passage["text"]
                        offsets = passage["offsets"]

                        self._test_is_list(msg="Text in passages must be a list", field=text)

                        self._test_is_list(
                            msg="Offsets in passages must be a list",
                            field=offsets,
                        )

                        self._test_has_only_one_item(
                            msg="Offsets in passages must have only one element",
                            field=offsets,
                        )

                        self._test_has_only_one_item(
                            msg="Text in passages must have only one element",
                            field=text,
                        )

                        for idx, (start, end) in enumerate(offsets):
                            msg = f"Split:{split} - Example:{example_id} - text:`{example_text[start:end]}` != text_by_offset:`{text[idx]}`"
                            self.assertEqual(example_text[start:end], text[idx], msg)

    def _check_offsets(
        self,
        example_id: int,
        split: str,
        example_text: str,
        offsets: List[List[int]],
        texts: List[str],
    ) -> Iterator:
        """

        :param example_text:
        :param offsets:
        :param texts:

        """  # noqa

        if len(texts) != len(offsets):
            logger.warning(
                f"Split:{split} - Example:{example_id} - Number of texts {len(texts)} != number of offsets {len(offsets)}. Please make sure that this error already exists in the original data and was not introduced in the data loader."
            )

        self._test_is_list(
            msg=f"Split:{split} - Example:{example_id} - Text fields paired with offsets must be in the form [`text`, ...]",
            field=texts,
        )

        with self.subTest(
            f"Split:{split} - Example:{example_id} - All offsets must be in the form [(lo1, hi1), ...]",
            offsets=offsets,
        ):
            self.assertTrue(all(len(o) == 2 for o in offsets))

        # offsets are always list of lists
        for idx, (start, end) in enumerate(offsets):

            by_offset_text = example_text[start:end]
            try:
                text = texts[idx]
            except IndexError:
                text = ""

            if by_offset_text != text:
                yield f" text:`{text}` != text_by_offset:`{by_offset_text}`"

    def test_entities_offsets(self, dataset_bigbio: DatasetDict):
        """
        Verify that the entities offsets are correct,
        i.e.: entity text == text extracted via the entity offsets
        """  # noqa
        logger.info("KB ONLY: Checking entity offsets")
        errors = []

        for split in dataset_bigbio:

            if "entities" in dataset_bigbio[split].features:

                for example in dataset_bigbio[split]:

                    example_id = example["id"]
                    example_text = _get_example_text(example)

                    for entity in example["entities"]:

                        for msg in self._check_offsets(
                            example_id=example_id,
                            split=split,
                            example_text=example_text,
                            offsets=entity["offsets"],
                            texts=entity["text"],
                        ):

                            entity_id = entity["id"]
                            errors.append(f"Example:{example_id} - entity:{entity_id} " + msg)

        if len(errors) > 0:
            logger.warning(msg="\n".join(errors) + OFFSET_ERROR_MSG)

    # UNTESTED: no dataset example
    def test_events_offsets(self, dataset_bigbio: DatasetDict):
        """
        Verify that the events' trigger offsets are correct,
        i.e.: trigger text == text extracted via the trigger offsets
        """
        logger.info("KB ONLY: Checking event offsets")
        errors = []

        for split in dataset_bigbio:

            if "events" in dataset_bigbio[split].features:

                for example in dataset_bigbio[split]:

                    example_id = example["id"]
                    example_text = _get_example_text(example)

                    for event in example["events"]:

                        for msg in self._check_offsets(
                            example_id=example_id,
                            split=split,
                            example_text=example_text,
                            offsets=event["trigger"]["offsets"],
                            texts=event["trigger"]["text"],
                        ):

                            event_id = event["id"]
                            errors.append(f"Example:{example_id} - event:{event_id} " + msg)

        if len(errors) > 0:
            logger.warning(msg="\n".join(errors) + OFFSET_ERROR_MSG)

    def test_coref_ids(self, dataset_bigbio: DatasetDict):
        """
        Verify that coreferences ids are entities

        from `examples/test_n2c2_2011_coref.py`
        """  # noqa
        logger.info("KB ONLY: Checking coref offsets")
        for split in dataset_bigbio:

            if "coreferences" in dataset_bigbio[split].features:

                for example in dataset_bigbio[split]:
                    example_id = example["id"]
                    entity_lookup = {ent["id"]: ent for ent in example["entities"]}

                    # check all coref entity ids are in entity lookup
                    for coref in example["coreferences"]:
                        for entity_id in coref["entity_ids"]:
                            assert (
                                entity_id in entity_lookup
                            ), f"Split:{split} - Example:{example_id} - Entity:{entity_id} not found!"

    def test_schema(self, schema: str):
        """Search supported tasks within a dataset and verify big-bio schema"""

        non_empty_features = set()
        if schema == "KB":
            features = kb_features
            if Tasks.NAMED_ENTITY_RECOGNITION in self._SUPPORTED_TASKS:
                non_empty_features.add("entities")
            if Tasks.RELATION_EXTRACTION in self._SUPPORTED_TASKS:
                non_empty_features.update(["entities", "relations"])
            if Tasks.NAMED_ENTITY_DISAMBIGUATION in self._SUPPORTED_TASKS:
                non_empty_features.add("entities")
            if Tasks.COREFERENCE_RESOLUTION in self._SUPPORTED_TASKS:
                non_empty_features.update("entities", "coreferences")
            if Tasks.EVENT_EXTRACTION in self._SUPPORTED_TASKS:
                non_empty_features.add("events")
        else:
            features = _SCHEMA_TO_FEAUTURES[schema]

        split_to_feature_counts = self.get_feature_statistics(features=features, schema=schema)
        for split_name, split in self.datasets_bigbio[schema].items():
            self.assertEqual(split.info.features, features)
            for non_empty_feature in non_empty_features:
                if split_to_feature_counts[split_name][non_empty_feature] == 0:
                    raise AssertionError(f"Required key '{non_empty_feature}' does not have any instances")

<<<<<<< HEAD
=======
            sub_keys = []
            if Tasks.NAMED_ENTITY_RECOGNITION in self._SUPPORTED_TASKS:
                sub_keys += ["entities"]
            elif Tasks.RELATION_EXTRACTION in self._SUPPORTED_TASKS:
                sub_keys += ["entities", "relations"]
            elif Tasks.NAMED_ENTITY_DISAMBIGUATION in self._SUPPORTED_TASKS:
                sub_keys = ["entities"]
            elif Tasks.COREFERENCE_RESOLUTION in self._SUPPORTED_TASKS:
                sub_keys = ["entities", "coreferences"]
            elif Tasks.EVENT_EXTRACTION in self._SUPPORTED_TASKS:
                sub_keys = ["events"]

            logger.info(f"needed_keys: {needed_keys}")
            logger.info(f"sub_keys: {sub_keys}")

            for split in self.datasets_bigbio[schema].keys():
                example = self.datasets_bigbio[schema][split][0]

                # Check for mandatory keys
                missing_keys = set(needed_keys) - set(example.keys())
                self.assertTrue(
                    len(missing_keys) == 0,
                    f"{missing_keys} are missing from bigbio view",
                )

                for key in sub_keys:
                    for attrs in features[key]:
                        if example[key]:
                            self.assertTrue(self._check_subkey(example[key][0], attrs))

                # miscellaneous keys not affiliated with a type (ex: NER dataset with events)
                extra_keys = set(example.keys()) - set(needed_keys) - set(sub_keys)
                logger.info(f"extra_keys in {split}: {extra_keys}")
                for key in extra_keys:
                    if key in features.keys():
                        for attrs in features[key]:
                            if example[key]:
                                self.assertTrue(self._check_subkey(example[key][0], attrs))

        elif schema == "QA":
            logger.info("Question-Answering Schema")
            self._check_keys(_SCHEMA_TO_FEAUTURES[schema], schema)

        elif schema == "TE":
            logger.info("Textual Entailment Schema")
            self._check_keys(_SCHEMA_TO_FEAUTURES[schema], schema)

        elif schema == "T2T":
            logger.info("Text to Text Schema")
            self._check_keys(_SCHEMA_TO_FEAUTURES[schema], schema)

        elif schema == "TEXT":
            logger.info("Text Schema")
            self._check_keys(_SCHEMA_TO_FEAUTURES[schema], schema)

        elif schema == "PAIRS":
            logger.info("Text Pair Schema")
            self._check_keys(_SCHEMA_TO_FEAUTURES[schema], schema)
>>>>>>> 6a2c2cec


    def _test_is_list(self, msg: str, field: list):
        with self.subTest(
            msg,
            field=field,
        ):
            self.assertIsInstance(field, list)

    def _test_has_only_one_item(self, msg: str, field: list):
        with self.subTest(
            msg,
            field=field,
        ):
            self.assertEqual(len(field), 1)


if __name__ == "__main__":
    logging.basicConfig(level=logging.INFO)

    parser = argparse.ArgumentParser(
        description="Unit tests for BigBio datasets. Args are passed to `datasets.load_dataset`"
    )

    parser.add_argument("path", type=str, help="path to dataloader script (e.g. examples/n2c2_2011.py)")
    parser.add_argument(
        "--schema",
        type=str,
        default=None,
        required=False,
        choices=list(_VALID_SCHEMAS),
        help="by default, bigbio schemas will be discovered from _SUPPORTED_TASKS. use this to explicitly test only one schema.",
    )
    parser.add_argument(
        "--subset_id",
        default=None,
        required=False,
        help="by default, subset_id will be generated from path (e.g. if path=examples/n2c2_2011.py then subset_id=n2c2_2011). the config name is then constructed as config_name=<subset_id>_bigbio_<schema>. use this to explicitly set the subset_id for the config name you want to test (e.g. bioasq9b).",
    ),
    parser.add_argument("--data_dir", type=str, default=None)
    parser.add_argument("--use_auth_token", default=None)

    args = parser.parse_args()
    logger.info(f"args: {args}")

    if args.subset_id is None:
        subset_id = args.path.split(".py")[0].split("/")[-1]
    else:
        subset_id = args.subset_id

    TestDataLoader.PATH = args.path
    TestDataLoader.SUBSET_ID = subset_id
    TestDataLoader.SCHEMA = args.schema
    TestDataLoader.DATA_DIR = args.data_dir
    TestDataLoader.USE_AUTH_TOKEN = args.use_auth_token

    unittest.TextTestRunner().run(TestDataLoader())<|MERGE_RESOLUTION|>--- conflicted
+++ resolved
@@ -100,20 +100,9 @@
         (10) test_coref_ids: Check if text matches offsets in coreferences
 
         """  # noqa
-
-<<<<<<< HEAD
-        # check the schemas implied by _SUPPORTED_TASKS
-        if self.SCHEMA is None:
-            schemas_to_check = self._MAPPED_SCHEMAS
-        # check the schema forced in unit test args
-        else:
-            schemas_to_check = [self.SCHEMA]
-
-        for schema in schemas_to_check:
-=======
+        self.setUp()
+
         for schema in self.schemas_to_check:
-
->>>>>>> 6a2c2cec
             dataset_bigbio = self.datasets_bigbio[schema]
             with self.subTest("IDs globally unique"):
                 self.test_are_ids_globally_unique(dataset_bigbio)
@@ -520,67 +509,6 @@
                 if split_to_feature_counts[split_name][non_empty_feature] == 0:
                     raise AssertionError(f"Required key '{non_empty_feature}' does not have any instances")
 
-<<<<<<< HEAD
-=======
-            sub_keys = []
-            if Tasks.NAMED_ENTITY_RECOGNITION in self._SUPPORTED_TASKS:
-                sub_keys += ["entities"]
-            elif Tasks.RELATION_EXTRACTION in self._SUPPORTED_TASKS:
-                sub_keys += ["entities", "relations"]
-            elif Tasks.NAMED_ENTITY_DISAMBIGUATION in self._SUPPORTED_TASKS:
-                sub_keys = ["entities"]
-            elif Tasks.COREFERENCE_RESOLUTION in self._SUPPORTED_TASKS:
-                sub_keys = ["entities", "coreferences"]
-            elif Tasks.EVENT_EXTRACTION in self._SUPPORTED_TASKS:
-                sub_keys = ["events"]
-
-            logger.info(f"needed_keys: {needed_keys}")
-            logger.info(f"sub_keys: {sub_keys}")
-
-            for split in self.datasets_bigbio[schema].keys():
-                example = self.datasets_bigbio[schema][split][0]
-
-                # Check for mandatory keys
-                missing_keys = set(needed_keys) - set(example.keys())
-                self.assertTrue(
-                    len(missing_keys) == 0,
-                    f"{missing_keys} are missing from bigbio view",
-                )
-
-                for key in sub_keys:
-                    for attrs in features[key]:
-                        if example[key]:
-                            self.assertTrue(self._check_subkey(example[key][0], attrs))
-
-                # miscellaneous keys not affiliated with a type (ex: NER dataset with events)
-                extra_keys = set(example.keys()) - set(needed_keys) - set(sub_keys)
-                logger.info(f"extra_keys in {split}: {extra_keys}")
-                for key in extra_keys:
-                    if key in features.keys():
-                        for attrs in features[key]:
-                            if example[key]:
-                                self.assertTrue(self._check_subkey(example[key][0], attrs))
-
-        elif schema == "QA":
-            logger.info("Question-Answering Schema")
-            self._check_keys(_SCHEMA_TO_FEAUTURES[schema], schema)
-
-        elif schema == "TE":
-            logger.info("Textual Entailment Schema")
-            self._check_keys(_SCHEMA_TO_FEAUTURES[schema], schema)
-
-        elif schema == "T2T":
-            logger.info("Text to Text Schema")
-            self._check_keys(_SCHEMA_TO_FEAUTURES[schema], schema)
-
-        elif schema == "TEXT":
-            logger.info("Text Schema")
-            self._check_keys(_SCHEMA_TO_FEAUTURES[schema], schema)
-
-        elif schema == "PAIRS":
-            logger.info("Text Pair Schema")
-            self._check_keys(_SCHEMA_TO_FEAUTURES[schema], schema)
->>>>>>> 6a2c2cec
 
 
     def _test_is_list(self, msg: str, field: list):
