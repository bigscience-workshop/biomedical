"""
Unit-tests to ensure tasks adhere to big-bio schema.
"""
import argparse
import importlib
import sys
import unittest
from collections import defaultdict
from pathlib import Path
from typing import Iterable, Iterator, List, Optional, Union, Dict

import datasets
from datasets import DatasetDict, Features
from utils.constants import Tasks
from utils.schemas import (entailment_features, kb_features, pairs_features,
                           qa_features, text2text_features, text_features)

sys.path.append(str(Path(__file__).parent.parent))

import logging

logger = logging.getLogger(__name__)


_TASK_TO_SCHEMA = {
    Tasks.NAMED_ENTITY_RECOGNITION: "KB",
    Tasks.NAMED_ENTITY_DISAMBIGUATION: "KB",
    Tasks.EVENT_EXTRACTION: "KB",
    Tasks.RELATION_EXTRACTION: "KB",
    Tasks.COREFERENCE_RESOLUTION: "KB",
    Tasks.QUESTION_ANSWERING: "QA",
    Tasks.TEXTUAL_ENTAILMENT: "TE",
    Tasks.SEMANTIC_SIMILARITY: "PAIRS",
    Tasks.PARAPHRASING: "T2T",
    Tasks.TRANSLATION: "T2T",
    Tasks.SUMMARIZATION: "T2T",
    Tasks.TEXT_CLASSIFICATION: "TEXT",
}

_VALID_TASKS = set(_TASK_TO_SCHEMA.keys())
_VALID_SCHEMAS = set(_TASK_TO_SCHEMA.values())

_SCHEMA_TO_FEATURES = {
    "KB": kb_features,
    "QA": qa_features,
    "TE": entailment_features,
    "T2T": text2text_features,
    "TEXT": text_features,
    "PAIRS": pairs_features,
}

_TASK_TO_FEATURES = {
    Tasks.NAMED_ENTITY_RECOGNITION: {"entities"},
    Tasks.RELATION_EXTRACTION: {"relations", "entities"},
    Tasks.NAMED_ENTITY_DISAMBIGUATION: {"entities", "normalized"},
    Tasks.COREFERENCE_RESOLUTION: {"entities", "coreferences"},
    Tasks.EVENT_EXTRACTION: {"events"}
}


def _get_example_text(example: dict) -> str:
    """
    Concatenate all text from passages in an example of a KB schema
    :param example: An instance of the KB schema
    """
    return " ".join([t for p in example["passages"] for t in p["text"]])


OFFSET_ERROR_MSG = (
    "\n\n"
    "There are features with wrong offsets!"
    " This is not a hard failure, as it is common for this type of datasets."
    " However, if the error list is long (e.g. >10) you should double check your code. \n\n"
)


class TestDataLoader(unittest.TestCase):
    """
    Given a dataset script that has been implemented, check if it adheres to the `bigbio` schema.

    The test
    """

    PATH: str
    SCHEMA: str
    SUBSET_ID: str
    DATA_DIR: Optional[str]
    USE_AUTH_TOKEN: Optional[Union[bool, str]]

    def runTest(self):
        """
         Run all tests that check:
         (1) [removed - full path to script is now passed in] test_name: Checks if
             dataloading script has correct path format
         (2) setUp: Checks data and _SUPPORTED_TASKS can be loaded
         (3) print_statistics: Counts number of all possible schema keys/instances of the examples
         (4) test_schema: confirms big-bio keys present
         (5) test_are_ids_globally_unique: Checks if all examples have a unique identifier

         # KB-Specific tests
         (6) test_do_all_referenced_ids_exist: Check if any sub-key (ex: entities/events etc.)
             have referenced keys
         (7) test_passages_offsets: Check if text matches offsets in passages
         (8) test_entities_offsets: Check if text matches offsets in entities
         (9) test_events_offsets: Check if text matches offsets in events
        (10) test_coref_ids: Check if text matches offsets in coreferences

        """  # noqa

        for schema in self.schemas_to_check:
            dataset_bigbio = self.datasets_bigbio[schema]
            with self.subTest("IDs globally unique"):
                self.test_are_ids_globally_unique(dataset_bigbio)
            with self.subTest("Check schema validity"):
                self.test_schema(schema)

            mapped_features = _SCHEMA_TO_FEATURES[schema]
            split_to_feature_statistics = self.get_feature_statistics(mapped_features, schema)
            for split_name, split in self.datasets_bigbio[schema].items():
                print(split_name)
                print("=" * 10)
                for k, v in split_to_feature_statistics[split_name].items():
                    print(f"{k}: {v}")
                print()

            if schema == "KB":
                with self.subTest("Check referenced ids"):
                    self.test_do_all_referenced_ids_exist(dataset_bigbio)
                with self.subTest("Check passage offsets"):
                    self.test_passages_offsets(dataset_bigbio)
                with self.subTest("Check entity offsets"):
                    self.test_entities_offsets(dataset_bigbio)
                with self.subTest("Check events offsets"):
                    self.test_events_offsets(dataset_bigbio)
                with self.subTest("Check coref offsets"):
                    self.test_coref_ids(dataset_bigbio)
<<<<<<< HEAD
=======

            elif schema == "QA":
                with self.subTest("Check multiple choice"):
                    self.test_multiple_choice(dataset_bigbio)

>>>>>>> 02d0671b

    def setUp(self) -> None:
        """Load original and big-bio schema views"""

        logger.info(f"self.PATH: {self.PATH}")
        logger.info(f"self.SUBSET_ID: {self.SUBSET_ID}")
        logger.info(f"self.SCHEMA: {self.SCHEMA}")
        logger.info(f"self.DATA_DIR: {self.DATA_DIR}")

        # Get task type of the dataset
        logger.info("Checking for _SUPPORTED_TASKS ...")
        module = self.PATH
        if module.endswith(".py"):
            module = module[:-3]
        module = module.replace("/", ".")
        self._SUPPORTED_TASKS = importlib.import_module(module)._SUPPORTED_TASKS
        logger.info(f"Found _SUPPORTED_TASKS={self._SUPPORTED_TASKS}")
        invalid_tasks = set(self._SUPPORTED_TASKS) - _VALID_TASKS
        if len(invalid_tasks) > 0:
            raise ValueError(f"Found invalid supported tasks {invalid_tasks}. Must be one of {_VALID_TASKS}")

        self._MAPPED_SCHEMAS = set([_TASK_TO_SCHEMA[task] for task in self._SUPPORTED_TASKS])
        logger.info(f"_SUPPORTED_TASKS implies _MAPPED_SCHEMAS={self._MAPPED_SCHEMAS}")

        # check the schemas implied by _SUPPORTED_TASKS
        if self.SCHEMA is None:
            self.schemas_to_check = self._MAPPED_SCHEMAS
        # check the schema forced in unit test args
        else:
            self.schemas_to_check = [self.SCHEMA]
        logger.info(f"schemas_to_check: {self.schemas_to_check}")

        config_name = f"{self.SUBSET_ID}_source"
        logger.info(f"Checking load_dataset with config name {config_name}")
        self.dataset_source = datasets.load_dataset(
            self.PATH,
            name=config_name,
            data_dir=self.DATA_DIR,
            use_auth_token=self.USE_AUTH_TOKEN,
        )

        self.datasets_bigbio = {}
        for schema in self.schemas_to_check:
            config_name = f"{self.SUBSET_ID}_bigbio_{schema.lower()}"
            logger.info(f"Checking load_dataset with config name {config_name}")
            self.datasets_bigbio[schema] = datasets.load_dataset(
                self.PATH,
                name=config_name,
                data_dir=self.DATA_DIR,
                use_auth_token=self.USE_AUTH_TOKEN,
            )

    def get_feature_statistics(self, features: Features, schema: str) -> Dict:
        """
        Gets sample statistics, for each split and sample of the number of
        features in the schema present; only works for the big-bio schema.

        :param schema_type: Type of schema to reference features from
        """  # noqa
        logger.info("Gathering schema statistics")
        all_counters = {}
        for split_name, split in self.datasets_bigbio[schema].items():

            counter = defaultdict(int)
            for example in split:
                for feature_name, feature in features.items():
                    if example.get(feature_name, None) is not None:
                        if isinstance(feature, datasets.Value):
                            if example[feature_name]:
                                counter[feature_name] += 1
                        else:
                            counter[feature_name] += len(example[feature_name])

                            # TODO do proper recursion here
                            if feature_name == "entities":
                                for entity in example["entities"]:
                                    counter["normalized"] += len(entity["normalized"])

            all_counters[split_name] = counter

        return all_counters

    def _assert_ids_globally_unique(
        self,
        collection: Iterable,
        ids_seen: set,
        ignore_assertion: bool = False,
    ):
        """
        Checks if all IDs are globally unique across a feature list.
        This looks recursively through elements of arrays to check if every referenced ID is unique.

        :param collection: An iterable of features that contain NLP info (ex: entities, events)
        :param ids_seen: Set of previously seen numerical IDs (empty by default)
        :param ignore_assertion: Whether to raise an error if id was already seen.
        """  # noqa
        if isinstance(collection, dict):

            for k, v in collection.items():
                if isinstance(v, dict):
                    self._assert_ids_globally_unique(v, ids_seen)

                elif isinstance(v, list):
                    for elem in v:
                        self._assert_ids_globally_unique(elem, ids_seen)
                else:
                    if k == "id":
                        if not ignore_assertion:
                            self.assertNotIn(v, ids_seen)
                        ids_seen.add(v)

        elif isinstance(collection, list):
            for elem in collection:
                self._assert_ids_globally_unique(elem, ids_seen)

    def test_are_ids_globally_unique(self, dataset_bigbio: DatasetDict):
        """
        Tests each example in a split has a unique ID.
        """
        logger.info("Checking global ID uniqueness")
        for split in dataset_bigbio.values():
            ids_seen = set()
            for example in split:
                self._assert_ids_globally_unique(example, ids_seen=ids_seen)
        logger.info("Found {} unique IDs".format(len(ids_seen)))

    def _get_referenced_ids(self, example):
        referenced_ids = []

        if example.get("events", None) is not None:
            for event in example["events"]:
                for argument in event["arguments"]:
                    referenced_ids.append((argument["ref_id"], "event"))

        if example.get("coreferences", None) is not None:
            for coreference in example["coreferences"]:
                for entity_id in coreference["entity_ids"]:
                    referenced_ids.append((entity_id, "entity"))

        if example.get("relations", None) is not None:
            for relation in example["relations"]:
                referenced_ids.append((relation["arg1_id"], "entity"))
                referenced_ids.append((relation["arg2_id"], "entity"))

        return referenced_ids

    def _get_existing_referable_ids(self, example):
        existing_ids = []

        for entity in example["entities"]:
            existing_ids.append((entity["id"], "entity"))

        if example.get("events", None) is not None:
            for event in example["events"]:
                existing_ids.append((event["id"], "event"))

        return existing_ids

    def test_do_all_referenced_ids_exist(self, dataset_bigbio: DatasetDict):
        """
        Checks if referenced IDs are correctly labeled.
        """
        logger.info("Checking if referenced IDs are properly mapped")
        for split in dataset_bigbio.values():
            for example in split:
                referenced_ids = set()
                existing_ids = set()

                referenced_ids.update(self._get_referenced_ids(example))
                existing_ids.update(self._get_existing_referable_ids(example))

                for ref_id, ref_type in referenced_ids:
                    if ref_type == "event":
                        if not ((ref_id, "entity") in existing_ids or (ref_id, "event") in existing_ids):
                            logger.warning(
                                f"Referenced element ({ref_id}, entity/event) could not be found in existing ids {existing_ids}. Please make sure that this is not because of a bug in your data loader."
                            )
                    else:
                        if not (ref_id, ref_type) in referenced_ids:
                            logger.warning(
                                f"Referenced element {(ref_id, ref_type)} could not be found in existing ids {existing_ids}. Please make sure that this is not because of a bug in your data loader."
                            )

    def test_passages_offsets(self, dataset_bigbio: DatasetDict):
        """
        Verify that the passages offsets are correct,
        i.e.: passage text == text extracted via the passage offsets
        """  # noqa
        logger.info("KB ONLY: Checking passage offsets")
        for split in dataset_bigbio:

            if "passages" in dataset_bigbio[split].features:

                for example in dataset_bigbio[split]:

                    example_text = _get_example_text(example)

                    for passage in example["passages"]:

                        example_id = example["id"]

                        text = passage["text"]
                        offsets = passage["offsets"]

                        self._test_is_list(msg="Text in passages must be a list", field=text)

                        self._test_is_list(
                            msg="Offsets in passages must be a list",
                            field=offsets,
                        )

                        self._test_has_only_one_item(
                            msg="Offsets in passages must have only one element",
                            field=offsets,
                        )

                        self._test_has_only_one_item(
                            msg="Text in passages must have only one element",
                            field=text,
                        )

                        for idx, (start, end) in enumerate(offsets):
                            msg = f"Split:{split} - Example:{example_id} - text:`{example_text[start:end]}` != text_by_offset:`{text[idx]}`"
                            self.assertEqual(example_text[start:end], text[idx], msg)

    def _check_offsets(
        self,
        example_id: int,
        split: str,
        example_text: str,
        offsets: List[List[int]],
        texts: List[str],
    ) -> Iterator:
        """

        :param example_text:
        :param offsets:
        :param texts:

        """  # noqa

        if len(texts) != len(offsets):
            logger.warning(
                f"Split:{split} - Example:{example_id} - Number of texts {len(texts)} != number of offsets {len(offsets)}. Please make sure that this error already exists in the original data and was not introduced in the data loader."
            )

        self._test_is_list(
            msg=f"Split:{split} - Example:{example_id} - Text fields paired with offsets must be in the form [`text`, ...]",
            field=texts,
        )

        with self.subTest(
            f"Split:{split} - Example:{example_id} - All offsets must be in the form [(lo1, hi1), ...]",
            offsets=offsets,
        ):
            self.assertTrue(all(len(o) == 2 for o in offsets))

        # offsets are always list of lists
        for idx, (start, end) in enumerate(offsets):

            by_offset_text = example_text[start:end]
            try:
                text = texts[idx]
            except IndexError:
                text = ""

            if by_offset_text != text:
                yield f" text:`{text}` != text_by_offset:`{by_offset_text}`"

    def test_entities_offsets(self, dataset_bigbio: DatasetDict):
        """
        Verify that the entities offsets are correct,
        i.e.: entity text == text extracted via the entity offsets
        """  # noqa
        logger.info("KB ONLY: Checking entity offsets")
        errors = []

        for split in dataset_bigbio:

            if "entities" in dataset_bigbio[split].features:

                for example in dataset_bigbio[split]:

                    example_id = example["id"]
                    example_text = _get_example_text(example)

                    for entity in example["entities"]:

                        for msg in self._check_offsets(
                            example_id=example_id,
                            split=split,
                            example_text=example_text,
                            offsets=entity["offsets"],
                            texts=entity["text"],
                        ):

                            entity_id = entity["id"]
                            errors.append(f"Example:{example_id} - entity:{entity_id} " + msg)

        if len(errors) > 0:
            logger.warning(msg="\n".join(errors) + OFFSET_ERROR_MSG)

    # UNTESTED: no dataset example
    def test_events_offsets(self, dataset_bigbio: DatasetDict):
        """
        Verify that the events' trigger offsets are correct,
        i.e.: trigger text == text extracted via the trigger offsets
        """
        logger.info("KB ONLY: Checking event offsets")
        errors = []

        for split in dataset_bigbio:

            if "events" in dataset_bigbio[split].features:

                for example in dataset_bigbio[split]:

                    example_id = example["id"]
                    example_text = _get_example_text(example)

                    for event in example["events"]:

                        for msg in self._check_offsets(
                            example_id=example_id,
                            split=split,
                            example_text=example_text,
                            offsets=event["trigger"]["offsets"],
                            texts=event["trigger"]["text"],
                        ):

                            event_id = event["id"]
                            errors.append(f"Example:{example_id} - event:{event_id} " + msg)

        if len(errors) > 0:
            logger.warning(msg="\n".join(errors) + OFFSET_ERROR_MSG)

    def test_coref_ids(self, dataset_bigbio: DatasetDict):
        """
        Verify that coreferences ids are entities

        from `examples/test_n2c2_2011_coref.py`
        """  # noqa
        logger.info("KB ONLY: Checking coref offsets")
        for split in dataset_bigbio:

            if "coreferences" in dataset_bigbio[split].features:

                for example in dataset_bigbio[split]:
                    example_id = example["id"]
                    entity_lookup = {ent["id"]: ent for ent in example["entities"]}

                    # check all coref entity ids are in entity lookup
                    for coref in example["coreferences"]:
                        for entity_id in coref["entity_ids"]:
                            assert (
                                entity_id in entity_lookup
                            ), f"Split:{split} - Example:{example_id} - Entity:{entity_id} not found!"


    def test_multiple_choice(self, dataset_bigbio: DatasetDict):
        """
        Verify that each answer in a multiple choice Q/A task is in choices.
        """  # noqa
        logger.info("QA ONLY: Checking multiple choice")
        for split in dataset_bigbio:

            for example in dataset_bigbio[split]:

                if len(example["choices"]) > 0:
                    assert(
                        example["type"] == "multiple_choice"  # can change this to "in" if we include ranking
                    ), f"example has populated choices, but is not type 'multiple_choice' {example}"

                if example["type"] == "multiple_choice":
                    assert(
                        len(example["choices"]) > 0
                    ), f"example has type 'multiple_choice' but no values in 'choices' {example}"

                    for answer in example["answer"]:
                        assert(
                            answer in example["choices"]
                        ), f"example has an answer that is not present in 'choices' {example}"


    def test_schema(self, schema: str):
        """Search supported tasks within a dataset and verify big-bio schema"""


        non_empty_features = set()
        if schema == "KB":
            features = kb_features
            for task in self._SUPPORTED_TASKS:
                if task in _TASK_TO_FEATURES:
                    non_empty_features.update(_TASK_TO_FEATURES[task])
        else:
            features = _SCHEMA_TO_FEATURES[schema]

        split_to_feature_counts = self.get_feature_statistics(features=features, schema=schema)
        for split_name, split in self.datasets_bigbio[schema].items():
            self.assertEqual(split.info.features, features)
            for non_empty_feature in non_empty_features:
                if split_to_feature_counts[split_name][non_empty_feature] == 0:
                    raise AssertionError(f"Required key '{non_empty_feature}' does not have any instances")

            for feature, count in split_to_feature_counts[split_name].items():
                if count > 0 and feature not in non_empty_features and feature in set().union(*_TASK_TO_FEATURES.values()):
                    logger.warning(f"Found instances of '{feature}' but there seems to be no task in 'SUPPORTED_TASKS' for them. Is 'SUPPORTED_TASKS' correct?")



    def _test_is_list(self, msg: str, field: list):
        with self.subTest(
            msg,
            field=field,
        ):
            self.assertIsInstance(field, list)

    def _test_has_only_one_item(self, msg: str, field: list):
        with self.subTest(
            msg,
            field=field,
        ):
            self.assertEqual(len(field), 1)


if __name__ == "__main__":
    logging.basicConfig(level=logging.INFO)

    parser = argparse.ArgumentParser(
        description="Unit tests for BigBio datasets. Args are passed to `datasets.load_dataset`"
    )

    parser.add_argument("path", type=str, help="path to dataloader script (e.g. examples/n2c2_2011.py)")
    parser.add_argument(
        "--schema",
        type=str,
        default=None,
        required=False,
        choices=list(_VALID_SCHEMAS),
        help="by default, bigbio schemas will be discovered from _SUPPORTED_TASKS. use this to explicitly test only one schema.",
    )
    parser.add_argument(
        "--subset_id",
        default=None,
        required=False,
        help="by default, subset_id will be generated from path (e.g. if path=examples/n2c2_2011.py then subset_id=n2c2_2011). the config name is then constructed as config_name=<subset_id>_bigbio_<schema>. use this to explicitly set the subset_id for the config name you want to test (e.g. bioasq9b).",
    ),
    parser.add_argument("--data_dir", type=str, default=None)
    parser.add_argument("--use_auth_token", default=None)

    args = parser.parse_args()
    logger.info(f"args: {args}")

    if args.subset_id is None:
        subset_id = args.path.split(".py")[0].split("/")[-1]
    else:
        subset_id = args.subset_id

    TestDataLoader.PATH = args.path
    TestDataLoader.SUBSET_ID = subset_id
    TestDataLoader.SCHEMA = args.schema
    TestDataLoader.DATA_DIR = args.data_dir
    TestDataLoader.USE_AUTH_TOKEN = args.use_auth_token

    unittest.TextTestRunner().run(TestDataLoader())<|MERGE_RESOLUTION|>--- conflicted
+++ resolved
@@ -134,14 +134,11 @@
                     self.test_events_offsets(dataset_bigbio)
                 with self.subTest("Check coref offsets"):
                     self.test_coref_ids(dataset_bigbio)
-<<<<<<< HEAD
-=======
 
             elif schema == "QA":
                 with self.subTest("Check multiple choice"):
                     self.test_multiple_choice(dataset_bigbio)
 
->>>>>>> 02d0671b
 
     def setUp(self) -> None:
         """Load original and big-bio schema views"""
