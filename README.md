--- conflicted
+++ resolved
@@ -48,12 +48,6 @@
 
 **Option A: Assign yourself a dataset from our curated list**
 - Choose a dataset from the [list of Biomedical datasets](https://github.com/orgs/bigscience-workshop/projects/6/). 
-<<<<<<< HEAD
-<img src="./docs/_static/img/select-task.jpg"/>
-
-- Assign yourself an issue by clicking the dataset in the project list, and comment `#self-assign` under the issue. **Please assign yourself to issues with no other collaborators assigned**. You should see your GitHub username associated to the issue within 1-2 minutes of making a comment.
-<img src="./docs/_static/img/self-assign.jpg"/>
-=======
 <p align="center">
     <img src="./docs/_static/img/select-task.jpg" style="width: 80%;"/>
 </p>
@@ -62,7 +56,6 @@
 <p align="center">
     <img src="./docs/_static/img/self-assign.jpg" style="width: 80%;"/>
 </p>
->>>>>>> 66c162d9
 
 - Search to see if the dataset exists in the 🤗 [Hub](https://huggingface.co/datasets). If it exists, please use the current implementation as the `source` and focus on implementing the [task-specific `bigbio` schema](https://github.com/bigscience-workshop/biomedical/blob/master/task_schemas.md). 
 
