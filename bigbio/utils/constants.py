import importlib.resources as pkg_resources
import json
from collections import defaultdict
from enum import Enum
from types import SimpleNamespace

<<<<<<< HEAD
from bigbio.utils.schemas import (entailment_features, kb_features,
                                  pairs_features, qa_features,
                                  text2text_features, text_features)

METADATA = ["_LOCAL", "_LANGUAGES"]
=======
from bigbio.utils import resources
from bigbio.utils.schemas import (entailment_features, kb_features,
                                  pairs_features, qa_features,
                                  text2text_features, text_features)
>>>>>>> 0fb50265

BigBioValues = SimpleNamespace(NULL="<BB_NULL_STR>")


<<<<<<< HEAD
=======
# shamelessly compied from:
# https://github.com/huggingface/datasets/blob/master/src/datasets/utils/metadata.py
langs_json = pkg_resources.read_text(resources, "languages.json")
langs_dict = {k.replace("-", "_").upper(): v for k, v in json.loads(langs_json).items()}
Lang = Enum("Lang", langs_dict)


>>>>>>> 0fb50265
class Tasks(Enum):
    NAMED_ENTITY_RECOGNITION = "NER"
    NAMED_ENTITY_DISAMBIGUATION = "NED"
    EVENT_EXTRACTION = "EE"
    RELATION_EXTRACTION = "RE"
    COREFERENCE_RESOLUTION = "COREF"

    QUESTION_ANSWERING = "QA"

    TEXTUAL_ENTAILMENT = "TE"

    SEMANTIC_SIMILARITY = "STS"

    PARAPHRASING = "PARA"
    TRANSLATION = "TRANSL"
    SUMMARIZATION = "SUM"

    TEXT_CLASSIFICATION = "TXTCLASS"


TASK_TO_SCHEMA = {
    Tasks.NAMED_ENTITY_RECOGNITION: "KB",
    Tasks.NAMED_ENTITY_DISAMBIGUATION: "KB",
    Tasks.EVENT_EXTRACTION: "KB",
    Tasks.RELATION_EXTRACTION: "KB",
    Tasks.COREFERENCE_RESOLUTION: "KB",
    Tasks.QUESTION_ANSWERING: "QA",
    Tasks.TEXTUAL_ENTAILMENT: "TE",
    Tasks.SEMANTIC_SIMILARITY: "PAIRS",
    Tasks.PARAPHRASING: "T2T",
    Tasks.TRANSLATION: "T2T",
    Tasks.SUMMARIZATION: "T2T",
    Tasks.TEXT_CLASSIFICATION: "TEXT",
}

SCHEMA_TO_TASKS = defaultdict(set)
for task, schema in TASK_TO_SCHEMA.items():
    SCHEMA_TO_TASKS[schema].add(task)
SCHEMA_TO_TASKS = dict(SCHEMA_TO_TASKS)

VALID_TASKS = set(TASK_TO_SCHEMA.keys())
VALID_SCHEMAS = set(TASK_TO_SCHEMA.values())

SCHEMA_TO_FEATURES = {
    "KB": kb_features,
    "QA": qa_features,
    "TE": entailment_features,
    "T2T": text2text_features,
    "TEXT": text_features,
    "PAIRS": pairs_features,
}<|MERGE_RESOLUTION|>--- conflicted
+++ resolved
@@ -4,32 +4,21 @@
 from enum import Enum
 from types import SimpleNamespace
 
-<<<<<<< HEAD
+from bigbio.utils import resources
 from bigbio.utils.schemas import (entailment_features, kb_features,
                                   pairs_features, qa_features,
                                   text2text_features, text_features)
 
 METADATA = ["_LOCAL", "_LANGUAGES"]
-=======
-from bigbio.utils import resources
-from bigbio.utils.schemas import (entailment_features, kb_features,
-                                  pairs_features, qa_features,
-                                  text2text_features, text_features)
->>>>>>> 0fb50265
 
 BigBioValues = SimpleNamespace(NULL="<BB_NULL_STR>")
 
-
-<<<<<<< HEAD
-=======
 # shamelessly compied from:
 # https://github.com/huggingface/datasets/blob/master/src/datasets/utils/metadata.py
 langs_json = pkg_resources.read_text(resources, "languages.json")
 langs_dict = {k.replace("-", "_").upper(): v for k, v in json.loads(langs_json).items()}
 Lang = Enum("Lang", langs_dict)
 
-
->>>>>>> 0fb50265
 class Tasks(Enum):
     NAMED_ENTITY_RECOGNITION = "NER"
     NAMED_ENTITY_DISAMBIGUATION = "NED"
