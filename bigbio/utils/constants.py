import importlib.resources as pkg_resources
import json
from collections import defaultdict
from enum import Enum
from types import SimpleNamespace

from bigbio.utils import resources
from bigbio.utils.license import License
from bigbio.utils.schemas import (
    entailment_features,
    kb_features,
    pairs_features,
    qa_features,
    text2text_features,
    text_features,
)

BigBioValues = SimpleNamespace(NULL="<BB_NULL_STR>")

# shamelessly compied from:
# https://github.com/huggingface/datasets/blob/master/src/datasets/utils/metadata.py
langs_json = pkg_resources.read_text(resources, "languages.json")
langs_dict = {k.replace("-", "_").upper(): v for k, v in json.loads(langs_json).items()}
Lang = Enum("Lang", langs_dict)


METADATA: dict = {
    "_LOCAL": bool,
    "_LANGUAGES": Lang,
    "_PUBMED": bool,
<<<<<<< HEAD
    "_LICENSE": License,
=======
    "_LICENSE": Licenses,
    "_DISPLAYNAME": str,
>>>>>>> 3feb5004
}


class Tasks(Enum):
    NAMED_ENTITY_RECOGNITION = "NER"
    NAMED_ENTITY_DISAMBIGUATION = "NED"
    EVENT_EXTRACTION = "EE"
    RELATION_EXTRACTION = "RE"
    COREFERENCE_RESOLUTION = "COREF"

    QUESTION_ANSWERING = "QA"

    TEXTUAL_ENTAILMENT = "TE"

    SEMANTIC_SIMILARITY = "STS"

    PARAPHRASING = "PARA"
    TRANSLATION = "TRANSL"
    SUMMARIZATION = "SUM"

    TEXT_CLASSIFICATION = "TXTCLASS"


TASK_TO_SCHEMA = {
    Tasks.NAMED_ENTITY_RECOGNITION: "KB",
    Tasks.NAMED_ENTITY_DISAMBIGUATION: "KB",
    Tasks.EVENT_EXTRACTION: "KB",
    Tasks.RELATION_EXTRACTION: "KB",
    Tasks.COREFERENCE_RESOLUTION: "KB",
    Tasks.QUESTION_ANSWERING: "QA",
    Tasks.TEXTUAL_ENTAILMENT: "TE",
    Tasks.SEMANTIC_SIMILARITY: "PAIRS",
    Tasks.PARAPHRASING: "T2T",
    Tasks.TRANSLATION: "T2T",
    Tasks.SUMMARIZATION: "T2T",
    Tasks.TEXT_CLASSIFICATION: "TEXT",
}

SCHEMA_TO_TASKS = defaultdict(set)
for task, schema in TASK_TO_SCHEMA.items():
    SCHEMA_TO_TASKS[schema].add(task)
SCHEMA_TO_TASKS = dict(SCHEMA_TO_TASKS)

VALID_TASKS = set(TASK_TO_SCHEMA.keys())
VALID_SCHEMAS = set(TASK_TO_SCHEMA.values())

SCHEMA_TO_FEATURES = {
    "KB": kb_features,
    "QA": qa_features,
    "TE": entailment_features,
    "T2T": text2text_features,
    "TEXT": text_features,
    "PAIRS": pairs_features,
}<|MERGE_RESOLUTION|>--- conflicted
+++ resolved
@@ -28,12 +28,8 @@
     "_LOCAL": bool,
     "_LANGUAGES": Lang,
     "_PUBMED": bool,
-<<<<<<< HEAD
     "_LICENSE": License,
-=======
-    "_LICENSE": Licenses,
     "_DISPLAYNAME": str,
->>>>>>> 3feb5004
 }
 
 
