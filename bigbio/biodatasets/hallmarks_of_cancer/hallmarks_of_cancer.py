# coding=utf-8
# Copyright 2022 The HuggingFace Datasets Authors and the current dataset script contributor.
#
# Licensed under the Apache License, Version 2.0 (the "License");
# you may not use this file except in compliance with the License.
# You may obtain a copy of the License at
#
#     http://www.apache.org/licenses/LICENSE-2.0
#
# Unless required by applicable law or agreed to in writing, software
# distributed under the License is distributed on an "AS IS" BASIS,
# WITHOUT WARRANTIES OR CONDITIONS OF ANY KIND, either express or implied.
# See the License for the specific language governing permissions and
# limitations under the License.
from pathlib import Path

import datasets

from bigbio.utils import schemas
from bigbio.utils.configs import BigBioConfig
from bigbio.utils.constants import Lang, Tasks
from bigbio.utils.license import Licenses

_LANGUAGES = [Lang.EN]
_PUBMED = True
_LOCAL = False
_CITATION = """\
@article{DBLP:journals/bioinformatics/BakerSGAHSK16,
  author    = {Simon Baker and
               Ilona Silins and
               Yufan Guo and
               Imran Ali and
               Johan H{\"{o}}gberg and
               Ulla Stenius and
               Anna Korhonen},
  title     = {Automatic semantic classification of scientific literature
               according to the hallmarks of cancer},
  journal   = {Bioinform.},
  volume    = {32},
  number    = {3},
  pages     = {432--440},
  year      = {2016},
  url       = {https://doi.org/10.1093/bioinformatics/btv585},
  doi       = {10.1093/bioinformatics/btv585},
  timestamp = {Thu, 14 Oct 2021 08:57:44 +0200},
  biburl    = {https://dblp.org/rec/journals/bioinformatics/BakerSGAHSK16.bib},
  bibsource = {dblp computer science bibliography, https://dblp.org}
}
"""

_DATASETNAME = "hallmarks_of_cancer"

_DESCRIPTION = """\
The Hallmarks of Cancer (HOC) Corpus consists of 1852 PubMed publication
abstracts manually annotated by experts according to a taxonomy. The taxonomy
consists of 37 classes in a hierarchy. Zero or more class labels are assigned
to each sentence in the corpus. The labels are found under the "labels"
directory, while the tokenized text can be found under "text" directory.
The filenames are the corresponding PubMed IDs (PMID).
"""

_HOMEPAGE = "https://github.com/sb895/Hallmarks-of-Cancer"

_LICENSE = Licenses.GPL_3p0

_URLs = {
<<<<<<< HEAD
    "corpus": "https://github.com/sb895/Hallmarks-of-Cancer/archive/refs/heads/master.zip",
    "split_indices": "https://microsoft.github.io/BLURB/sample_code/data_generation.tar.gz"    
=======
    _DATASETNAME: "https://github.com/sb895/Hallmarks-of-Cancer/archive/refs/heads/master.zip"
>>>>>>> 9dddded2
}

_SUPPORTED_TASKS = [Tasks.TEXT_CLASSIFICATION]
_SOURCE_VERSION = "1.0.0"
_BIGBIO_VERSION = "1.0.0"

_CLASS_NAMES = [
    'evading growth suppressors',
    'tumor promoting inflammation',
    'enabling replicative immortality',
    'cellular energetics',
    'resisting cell death',
    'activating invasion and metastasis',
    'genomic instability and mutation',
    'none',
    'inducing angiogenesis',
    'sustaining proliferative signaling',
    'avoiding immune destruction'
]


class HallmarksOfCancerDataset(datasets.GeneratorBasedBuilder):
    """Hallmarks Of Cancer Dataset"""

    SOURCE_VERSION = datasets.Version(_SOURCE_VERSION)
    BIGBIO_VERSION = datasets.Version(_BIGBIO_VERSION)

    BUILDER_CONFIGS = [
        BigBioConfig(
            name="hallmarks_of_cancer_source",
            version=SOURCE_VERSION,
            description="Hallmarks of Cancer source schema",
            schema="source",
            subset_id="hallmarks_of_cancer",
        ),
        BigBioConfig(
            name="hallmarks_of_cancer_bigbio_text",
            version=BIGBIO_VERSION,
            description="Hallmarks of Cancer Biomedical schema",
            schema="bigbio_text",
            subset_id="hallmarks_of_cancer",
        ),
    ]
    DEFAULT_CONFIG_NAME = "hallmarks_of_cancer_source"

    def _info(self):

        if self.config.schema == "source":
            features = datasets.Features(
                {
                    "document_id": datasets.Value("string"),
                    "text": datasets.Value("string"),
                    "label": [datasets.ClassLabel(names=_CLASS_NAMES)],
                }
            )

        elif self.config.schema == "bigbio_text":
            features = schemas.text_features

        return datasets.DatasetInfo(
            description=_DESCRIPTION,
            features=features,
            supervised_keys=None,
            homepage=_HOMEPAGE,
            license=str(_LICENSE),
            citation=_CITATION,
        )

    def _split_generators(self, dl_manager):
        """Returns SplitGenerators."""
        data_dir = dl_manager.download_and_extract(_URLs)

        return [
            datasets.SplitGenerator(
                name=datasets.Split.TRAIN,
                gen_kwargs={
                    "corpuspath": Path(data_dir["corpus"]),
                    "indicespath": Path(data_dir["split_indices"]) / "data_generation/indexing/HoC/train_pmid.tsv"                
                },
            ),
            datasets.SplitGenerator(
                name=datasets.Split.TEST,
                gen_kwargs={
                    "corpuspath": Path(data_dir["corpus"]),
                    "indicespath": Path(data_dir["split_indices"]) / "data_generation/indexing/HoC/test_pmid.tsv"
                },
            ),
            datasets.SplitGenerator(
                name=datasets.Split.VALIDATION,
                gen_kwargs={
                    "corpuspath": Path(data_dir["corpus"]),
                    "indicespath": Path(data_dir["split_indices"]) / "data_generation/indexing/HoC/dev_pmid.tsv"              
                },
            ),
        ]

    def _generate_examples(self, corpuspath: Path, indicespath: Path):

        indices = indicespath.read_text(encoding="utf8").strip("\n").split(",")
        dataset_dir = corpuspath / "Hallmarks-of-Cancer-master"
        texts_dir = dataset_dir / "text"
        labels_dir = dataset_dir / "labels"

        uid = 1
        for document_index, document in enumerate(indices):
            text_file = texts_dir / document
            label_file = labels_dir / document
            text = text_file.read_text(encoding="utf8").strip("\n")
            labels = label_file.read_text(encoding="utf8").strip("\n")

            sentences = text.split("\n")
            labels = labels.split("<")[1:]

            for example_index, example_pair in enumerate(zip(sentences, labels)):
                sentence, label = example_pair

                label = label.strip()
                
                if label == "":
                    label = "none"

                multi_labels = [m_label.strip() for m_label in label.split("AND")]
                unique_multi_labels = {
<<<<<<< HEAD
                    m_label.split("--")[0].lower().lstrip() for m_label in multi_labels if m_label != "NULL"
=======
                    m_label.split("--")[0] for m_label in multi_labels
>>>>>>> 9dddded2
                }

                arrow_file_unique_key = 100 * document_index + example_index
                if self.config.schema == "source":
                    yield arrow_file_unique_key, {
                        "document_id": f"{text_file.name.split('.')[0]}_{example_index}",
                        "text": sentence,
                        "label": list(unique_multi_labels),
                    }
                elif self.config.schema == "bigbio_text":
                    yield arrow_file_unique_key, {
                        "id": uid,
                        "document_id": f"{text_file.name.split('.')[0]}_{example_index}",
                        "text": sentence,
                        "labels": list(unique_multi_labels),
                    }
                    uid += 1<|MERGE_RESOLUTION|>--- conflicted
+++ resolved
@@ -64,12 +64,8 @@
 _LICENSE = Licenses.GPL_3p0
 
 _URLs = {
-<<<<<<< HEAD
     "corpus": "https://github.com/sb895/Hallmarks-of-Cancer/archive/refs/heads/master.zip",
     "split_indices": "https://microsoft.github.io/BLURB/sample_code/data_generation.tar.gz"    
-=======
-    _DATASETNAME: "https://github.com/sb895/Hallmarks-of-Cancer/archive/refs/heads/master.zip"
->>>>>>> 9dddded2
 }
 
 _SUPPORTED_TASKS = [Tasks.TEXT_CLASSIFICATION]
@@ -193,11 +189,7 @@
 
                 multi_labels = [m_label.strip() for m_label in label.split("AND")]
                 unique_multi_labels = {
-<<<<<<< HEAD
                     m_label.split("--")[0].lower().lstrip() for m_label in multi_labels if m_label != "NULL"
-=======
-                    m_label.split("--")[0] for m_label in multi_labels
->>>>>>> 9dddded2
                 }
 
                 arrow_file_unique_key = 100 * document_index + example_index
