--- conflicted
+++ resolved
@@ -88,11 +88,7 @@
 }
 
 # TODO: add supported task by dataset. One dataset may support multiple tasks
-<<<<<<< HEAD
 _SUPPORTED_TASKS = []  # example: [Tasks.TRANSLATION, Tasks.NAMED_ENTITY_RECOGNITION, Tasks.RELATION_EXTRACTION]
-=======
-_SUPPORTED_TASKS = []  # example: ["NER", "NED", "RE"]
->>>>>>> 7558b959
 
 # TODO: set this to a version that is associated with the dataset. if none exists use "1.0.0"
 #  This version doesn't have to be consistent with semantic versioning. Anything that is
